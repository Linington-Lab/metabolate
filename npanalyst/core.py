import gc
import json
from json.decoder import JSONDecodeError
from pathlib import Path
from typing import Dict, List, Optional, Tuple

import networkx as nx
import numpy as np
import pandas as pd
from joblib import Parallel, delayed

from npanalyst import activity, community_detection, msutils, convert
from npanalyst.logging import get_logger

logger = get_logger()


HERE = Path(__file__).resolve().parent


def load_raw_config(config_path: Optional[Path] = None) -> Dict:
    """Loads raw (overly-structures) config dictionary"""
    if config_path is None:
        config_path = HERE / "default.json"
    try:
        with open(config_path) as f:
            config = json.load(f)
    except OSError as e:
        logger.error("Could not find config file")
        raise e
    except JSONDecodeError as e:
        logger.error("Invalid JSON config file")
        raise e
    return config


def load_config(config_path: Optional[Path] = None) -> Dict:
    """loads the config_path config file and stores a bunch of values in a flatten dict
    config_path (str, optional): Defaults to 'default.json'.
        path to the config file, defaults can be overridden.
    """
    config = load_raw_config(config_path)
    MS1COLSTOMATCH = config["MSFileInfo"]["MS1ColsToMatch"].split(",")
    configd = {
        "FILENAMECOL": config["MSFileInfo"]["FileNameCol"],
        "MSLEVEL": int(config["MSFileInfo"]["MSLevel"]),
        "MS1COLS": config["MSFileInfo"]["MS1Cols"].split(","),
        "MS1COLSTOMATCH": MS1COLSTOMATCH,
        "MS1ERRORCOLS": msutils.make_error_col_names(MS1COLSTOMATCH),
        "CALCBASKETINFO": config["BasketInfo"]["CalcBasketInfo"],
        "BASKETMSLEVEL": int(config["BasketInfo"]["BasketMSLevel"]),
        "BASKETMINMAXCOLS": config["BasketInfo"]["MinMaxCols"].split(","),
        "BASKETFEATURES": config["BasketInfo"]["ColumnsToFeature"].split(","),
        "MINREPS": int(config["ReplicateInfo"]["RequiredReplicates"]),
        "ACTIVITYTHRESHOLD": float(config["NetworkInfo"]["ActivityThreshold"]),
        "CLUSTERTHRESHOLD": float(config["NetworkInfo"]["ClusterThreshold"]),
    }

    ERRORINFO = {}
    for name, tup in config["Tolerances"].items():
        etype, ev = tup.split(",")
        if etype == "None":
            etype = None
        if ev == "None":
            ev = None
        else:
            ev = float(ev)
        ERRORINFO[name] = (etype, ev)
    configd["ERRORINFO"] = ERRORINFO

    logger.debug(f"Config loaded: \n{json.dumps(configd, indent=2)}")
    return configd


def replicate_compare_sample(
    sample: str, data_paths: List[Path], configd: Dict, outputdir: Path
) -> None:
    """
    Process one replica sample. The replicated file is saved as ./replicated/<sample>_Replicated.csv

    Args:
        sample (str): sample name
        data_paths (list): list of paths to replica files to be loaded
    """
    MS1COLSTOMATCH = configd["MS1COLSTOMATCH"]
    MS1ERRORCOLS = configd["MS1ERRORCOLS"]
    ERRORINFO = configd["ERRORINFO"]

    logger.info(f"Loading {len(data_paths)} MS data files for {sample}")
    logger.debug(data_paths)
    dfs = [msutils.mzml_to_df(p, configd) for p in data_paths]
    df = pd.concat(dfs, sort=True).reset_index(drop=True)

    msutils.add_error_cols(df, MS1COLSTOMATCH, ERRORINFO)
    rtree = msutils.build_rtree(df, MS1ERRORCOLS)
    con_comps = msutils.generate_connected_components(
        rtree, msutils.get_hyperrectangles(df, MS1ERRORCOLS)
    )
    ndf = msutils.collapse_connected_components(
        con_comps, df, configd, configd["MINREPS"]
    )
    ndf.to_csv(outputdir.joinpath("replicated").joinpath(f"{sample}_replicated.csv"))
    logger.debug(f"{sample} done processing - Found {len(ndf)} features.")
    gc.collect()  # attempt to fix rtree index memory leak...


def process_replicates(
    datadir: Path,
    outputdir: Path,
    configd: Dict,
    max_workers: int = -1,
) -> None:
    """
    multi proccesor version of replicate_compare_sample. by default will use cpu_count workers.

    process a folder of sample data replicates. output files will be saved in ./Replicated

    Args:
        datadir (str): data directory of sample replicates
        outputdir (str): output directory
        max_workers (int, optional): Defaults to None. If provided will use that
            many workers for processing. If there is limited system memory this might be good to set low.
    """
    outputdir.joinpath("replicated").mkdir(exist_ok=True, parents=True)
    paths_iter = msutils.collect_replicate_paths(datadir)
    Parallel(n_jobs=max_workers, backend="multiprocessing")(
        delayed(replicate_compare_sample)(sample, paths, configd, outputdir)
        for sample, paths in paths_iter
    )


def basket_replicated(datadir: Path, output_dir: Path, configd: Dict) -> None:
    """
    Basket all the replicates in a directory in to a single file called Basketed.csv in datadir
    Unique file names are kept and deliminated with a '|'
    """
    FILENAMECOL = configd["FILENAMECOL"]
    # MS1COLS = configd["MS1COLS"]
    MS1ERRORCOLS = configd["MS1ERRORCOLS"]
    ERRORINFO = configd["ERRORINFO"]
    logger.info("Loading Rep Files")
    df = msutils.create_all_replicate_df(datadir)

    # orig_len = df.shape[0]
    # # need to handle multiple file name cols from legacy/mixed input files
    # df[FILENAMECOL] = np.where(df[FILENAMECOL].isnull(), df["Sample"], df[FILENAMECOL])
    # df.dropna(subset=[FILENAMECOL], inplace=True)
    # logger.info(f"Dropped {orig_len-df.shape[0]} rows missing values in {FILENAMECOL}")
    msutils.add_error_cols(df, configd["MS1COLSTOMATCH"], ERRORINFO)
    logger.info("Making Rtree Index")
    rtree = msutils.build_rtree(df, MS1ERRORCOLS)
    logger.info("Computing connected components")
    con_comps = msutils.generate_connected_components(
        rtree, msutils.get_hyperrectangles(df, MS1ERRORCOLS)
    )
    logger.info("Generating Baskets")
    ndf = msutils.collapse_connected_components(
        con_comps, df, configd, min_reps=1, minmax=True
    )
    # Sort baskets by RT then MZ
    ndf.sort_values(["RetTime", "PrecMz"], inplace=True)
    logger.info(f"Found a total of {len(ndf)} basketed features")
    logger.info("Saving output file")
    # create the basketed.csv file
    ndf.to_csv(output_dir.joinpath("basketed.csv"), index=False)


def import_data(input_file: Path, output_dir: Path, mstype: str) -> None:
    """Convert the GNPS molecular network or  MZmine feature list to a list of
    basketed features with the same columns as the `basketed.csv` output from
    the mzML pipeline.

    Saves the CSV files as `output_dir/basketed.csv`.
    """
    # Extra guard - probably unnecessary
    assert mstype in ("gnps", "mzmine")
    if mstype.lower() == "gnps":
        logger.info(f"Importing molecular network from {input_file}")
        basket_df = convert.gnps(input_file)
    elif mstype.lower() == "mzmine":
        logger.info(f"Importing MZmine features from {input_file}")
        basket_df = convert.mzmine(input_file)
    # create the basketed.csv file
    logger.info(f"Found a total of {len(basket_df)} basketed features")
    logger.info("Saving output file")
    output_dir.mkdir(exist_ok=True, parents=True)
    # Sort baskets by RT then MZ
    basket_df.sort_values(["RetTime", "PrecMz"], inplace=True)
    basket_df.to_csv(output_dir.joinpath("basketed.csv"), index=False)


def bioactivity_mapping(
    basket_path: Path,
    output_dir: Path,
    activity_path: Path,
    configd: Dict,
    include_web_output: bool,
) -> None:
    """Performs compound activity mapping on basketed features."""
    logger.debug("Loading baskets and activity data")
    activity_df = activity.load_activity_data(activity_path)
    baskets = activity.load_basket_data(basket_path, activity_df, configd)
    logger.info("Computing activity and cluster scores")
    scores = activity.score_baskets(baskets, activity_df)
<<<<<<< HEAD
    basket_df = activity.create_feature_table(baskets, scores)
=======
    basket_df = activity.create_basket_table(baskets, scores)
>>>>>>> 01c83fd7
    G = activity.create_association_network(baskets, scores, configd)
    logger.info("Computing network communities")
    G, communities = create_communitites(G, activity_df, basket_df)
    logger.info("Saving output files")
    output_dir.mkdir(exist_ok=True, parents=True)
    activity.save_table_output(basket_df, output_dir)
    activity.save_association_network(
        G, output_dir, include_web_output=include_web_output
    )
    activity.save_communities(
        communities, output_dir, include_web_output=include_web_output
    )


def create_communitites(
    G: nx.Graph,
    activity_df: pd.DataFrame,
    basket_df: pd.DataFrame,
) -> Tuple[nx.Graph, List[community_detection.Community]]:
    """Detect communities in compound activity mapping association network and returns
    newly annotated network and a list of Community named tuples for export
    """
    logger.info("Building communities ...")
    communities = community_detection.louvain(G, random_state=np.random.RandomState(42)) # set seed to 42 for reproducible community detection
    # Add the community number as a new attribute ('community') to each sample and basket node
    community_detection.add_community_as_node_attribute(G, communities)
    community_df = community_detection.community_assignment_df(G)
    communities = community_detection.conserve_communities(
        activity_df, community_df, basket_df, G
    )
    return G, communities<|MERGE_RESOLUTION|>--- conflicted
+++ resolved
@@ -202,11 +202,7 @@
     baskets = activity.load_basket_data(basket_path, activity_df, configd)
     logger.info("Computing activity and cluster scores")
     scores = activity.score_baskets(baskets, activity_df)
-<<<<<<< HEAD
-    basket_df = activity.create_feature_table(baskets, scores)
-=======
     basket_df = activity.create_basket_table(baskets, scores)
->>>>>>> 01c83fd7
     G = activity.create_association_network(baskets, scores, configd)
     logger.info("Computing network communities")
     G, communities = create_communitites(G, activity_df, basket_df)
@@ -230,7 +226,9 @@
     newly annotated network and a list of Community named tuples for export
     """
     logger.info("Building communities ...")
-    communities = community_detection.louvain(G, random_state=np.random.RandomState(42)) # set seed to 42 for reproducible community detection
+    communities = community_detection.louvain(
+        G, random_state=np.random.RandomState(42)
+    )  # set seed to 42 for reproducible community detection
     # Add the community number as a new attribute ('community') to each sample and basket node
     community_detection.add_community_as_node_attribute(G, communities)
     community_df = community_detection.community_assignment_df(G)
